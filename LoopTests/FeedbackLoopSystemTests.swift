--- conflicted
+++ resolved
@@ -336,7 +336,6 @@
 
         expect(results) == [0, 2, 1002, 2004, 4006]
     }
-<<<<<<< HEAD
 
     func test_should_not_deadlock_when_feedback_effect_starts_loop_producer_synchronously() {
         var _loop: Loop<Int, Int>!
@@ -373,9 +372,7 @@
         evaluate()
         #endif
     }
-}
-=======
-    
+
     func test_events_are_produced_in_correct_order() {
         let (feedback, input) = Loop<Int, Int>.Feedback.input
         var events: [Int] = []
@@ -453,5 +450,4 @@
     }
 }
 
-extension Tuple2: Equatable where T: Equatable, U: Equatable {}
->>>>>>> 49f8a95e
+extension Tuple2: Equatable where T: Equatable, U: Equatable {}